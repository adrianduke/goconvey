package api

import (
	"encoding/json"
	"fmt"
	"net/http"
	"strconv"
	"time"

	"github.com/smartystreets/goconvey/web/server/contract"
)

type HTTPServer struct {
<<<<<<< HEAD
	watcher    contract.Watcher
	executor   contract.Executor
	latest     *contract.CompleteOutput
	clientChan chan chan string
=======
	watcher      contract.Watcher
	executor     contract.Executor
	latest       *contract.CompleteOutput
	statusUpdate chan bool
	pauseUpdate  chan bool
	paused       bool
>>>>>>> b50be15b
}

func (self *HTTPServer) ReceiveUpdate(update *contract.CompleteOutput) {
	self.latest = update
}

func (self *HTTPServer) Watch(response http.ResponseWriter, request *http.Request) {
	if request.Method == "POST" {
		self.adjustRoot(response, request)
	} else if request.Method == "GET" {
		response.Write([]byte(self.watcher.Root()))
	}
}

func (self *HTTPServer) adjustRoot(response http.ResponseWriter, request *http.Request) {
	newRoot := self.parseQueryString("root", response, request)
	if newRoot == "" {
		return
	}
	err := self.watcher.Adjust(newRoot)
	if err != nil {
		http.Error(response, err.Error(), http.StatusNotFound)
	}
}

func (self *HTTPServer) Ignore(response http.ResponseWriter, request *http.Request) {
	paths := self.parseQueryString("paths", response, request)
	if paths != "" {
		self.watcher.Ignore(paths)
	}
}

func (self *HTTPServer) Reinstate(response http.ResponseWriter, request *http.Request) {
	paths := self.parseQueryString("paths", response, request)
	if paths != "" {
		self.watcher.Reinstate(paths)
	}
}

func (self *HTTPServer) parseQueryString(key string, response http.ResponseWriter, request *http.Request) string {
	value := request.URL.Query()[key]

	if len(value) == 0 {
		http.Error(response, fmt.Sprintf("No '%s' query string parameter included!", key), http.StatusBadRequest)
		return ""
	}

	path := value[0]
	if path == "" {
		http.Error(response, "You must provide a non-blank path.", http.StatusBadRequest)
	}
	return path
}

func (self *HTTPServer) Status(response http.ResponseWriter, request *http.Request) {
	status := self.executor.Status()
	response.Write([]byte(status))
}

func (self *HTTPServer) LongPollStatus(response http.ResponseWriter, request *http.Request) {
	if self.executor.ClearStatusFlag() {
		response.Write([]byte(self.executor.Status()))
		return
	}

	timeout, err := strconv.Atoi(request.URL.Query().Get("timeout"))
	if err != nil || timeout > 180000 || timeout < 0 {
		timeout = 60000 // default timeout is 60 seconds
	}

	myReqChan := make(chan string)

	select {
	case self.clientChan <- myReqChan: // this case means the executor's status is changing
	case <-time.After(time.Duration(timeout) * time.Millisecond): // this case means the executor hasn't changed status
		return
	}

	out := <-myReqChan

	if out != "" { // TODO: Why is this check necessary? Sometimes it writes empty string...
		response.Write([]byte(out))
	}
}

func (self *HTTPServer) Results(response http.ResponseWriter, request *http.Request) {
	response.Header().Set("Content-Type", "application/json")
	response.Header().Set("Cache-Control", "no-cache, no-store, must-revalidate")
	response.Header().Set("Pragma", "no-cache")
	response.Header().Set("Expires", "0")
	self.latest.Paused = self.paused
	stuff, _ := json.Marshal(self.latest)
	response.Write(stuff)
}

func (self *HTTPServer) Execute(response http.ResponseWriter, request *http.Request) {
	go self.execute()
}

func (self *HTTPServer) execute() {
	self.latest = self.executor.ExecuteTests(self.watcher.WatchedFolders())
}

<<<<<<< HEAD
func NewHTTPServer(watcher contract.Watcher, executor contract.Executor, status chan chan string) *HTTPServer {
	self := new(HTTPServer)
	self.watcher = watcher
	self.executor = executor
	self.clientChan = status
=======
func (self *HTTPServer) TogglePause(response http.ResponseWriter, request *http.Request) {
	select {
	case self.pauseUpdate <- true:
		self.paused = !self.paused
	default:
	}

	fmt.Fprint(response, self.paused) // we could write out whatever helps keep the UI honest...
}

func NewHTTPServer(watcher contract.Watcher, executor contract.Executor, status chan bool, pause chan bool) *HTTPServer {
	self := new(HTTPServer)
	self.watcher = watcher
	self.executor = executor
	self.statusUpdate = status
	self.pauseUpdate = pause
>>>>>>> b50be15b
	return self
}<|MERGE_RESOLUTION|>--- conflicted
+++ resolved
@@ -11,19 +11,12 @@
 )
 
 type HTTPServer struct {
-<<<<<<< HEAD
-	watcher    contract.Watcher
-	executor   contract.Executor
-	latest     *contract.CompleteOutput
-	clientChan chan chan string
-=======
-	watcher      contract.Watcher
-	executor     contract.Executor
-	latest       *contract.CompleteOutput
-	statusUpdate chan bool
-	pauseUpdate  chan bool
-	paused       bool
->>>>>>> b50be15b
+	watcher     contract.Watcher
+	executor    contract.Executor
+	latest      *contract.CompleteOutput
+	clientChan  chan chan string
+	pauseUpdate chan bool
+	paused      bool
 }
 
 func (self *HTTPServer) ReceiveUpdate(update *contract.CompleteOutput) {
@@ -127,13 +120,6 @@
 	self.latest = self.executor.ExecuteTests(self.watcher.WatchedFolders())
 }
 
-<<<<<<< HEAD
-func NewHTTPServer(watcher contract.Watcher, executor contract.Executor, status chan chan string) *HTTPServer {
-	self := new(HTTPServer)
-	self.watcher = watcher
-	self.executor = executor
-	self.clientChan = status
-=======
 func (self *HTTPServer) TogglePause(response http.ResponseWriter, request *http.Request) {
 	select {
 	case self.pauseUpdate <- true:
@@ -144,12 +130,11 @@
 	fmt.Fprint(response, self.paused) // we could write out whatever helps keep the UI honest...
 }
 
-func NewHTTPServer(watcher contract.Watcher, executor contract.Executor, status chan bool, pause chan bool) *HTTPServer {
+func NewHTTPServer(watcher contract.Watcher, executor contract.Executor, status chan chan string, pause chan bool) *HTTPServer {
 	self := new(HTTPServer)
 	self.watcher = watcher
 	self.executor = executor
-	self.statusUpdate = status
+	self.clientChan = status
 	self.pauseUpdate = pause
->>>>>>> b50be15b
 	return self
 }