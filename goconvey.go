--- conflicted
+++ resolved
@@ -111,17 +111,10 @@
 	tester := exec.NewConcurrentTester(shell)
 	tester.SetBatchSize(packages)
 
-<<<<<<< HEAD
 	longpollChan := make(chan chan string)
 	executor := exec.NewExecutor(tester, parser, longpollChan)
 	server := api.NewHTTPServer(watcher, executor, longpollChan)
 	scanner := watch.NewScanner(fs, watcher)
-=======
-	statusNotif := make(chan bool, 1)
-	executor := exec.NewExecutor(tester, parser, statusNotif)
-	server := api.NewHTTPServer(watcher, executor, statusNotif)
-	scanner := watch.NewScanner(depthLimit, watcher)
->>>>>>> 44efc087
 	monitor := contract.NewMonitor(scanner, watcher, executor, server, sleeper)
 
 	return monitor, server
